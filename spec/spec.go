package spec

import (
	"encoding/json"
	"fmt"
	"net/url"
	"os"
	"strings"

	"github.com/davecgh/go-spew/spew"
	"github.com/serenize/snaker"
	"github.com/shurcooL/github_flavored_markdown"
	"github.com/zxchris/go-swagger/spec"
	"github.com/zxchris/swaggerly/config"
	"github.com/zxchris/swaggerly/logger"
)

type APISpecification struct {
	ID      string
	APIs    APISet // APIs represents the parsed APIs
	APIInfo Info

	SecurityDefinitions map[string]SecurityScheme
	ResourceList        map[string]map[string]*Resource // Version->ResourceName->Resource
	APIVersions         map[string]APISet               // Version->APISet
}

var APISuite map[string]*APISpecification

// GetByName returns an API by name
func (c *APISpecification) GetByName(name string) *API {
	for _, a := range c.APIs {
		if a.Name == name {
			return &a
		}
	}
	return nil
}

// GetByID returns an API by ID
func (c *APISpecification) GetByID(id string) *API {
	for _, a := range c.APIs {
		if a.ID == id {
			return &a
		}
	}
	return nil
}

type APISet []API

type Info struct {
	Title       string
	Description string
}

// API represents an API
type API struct {
	ID                     string
	Name                   string
	URL                    *url.URL
	MethodNavigationByType bool
	Versions               map[string][]Method // All versions, keyed by version string.
	Methods                []Method            // The current version
	CurrentVersion         string              // The latest version in operation for the API
	Info                   *Info
}

type Version struct {
	Version string
	Methods []Method
}

type OAuth2Scheme struct {
	OAuth2Flow       string
	AuthorizationUrl string
	TokenUrl         string
	Scopes           map[string]string
}

type SecurityScheme struct {
	IsApiKey      bool
	IsBasic       bool
	IsOAuth2      bool
	Type          string
	Description   string
	ParamName     string
	ParamLocation string
	OAuth2Scheme
}

type Security struct {
	Scheme *SecurityScheme
	Scopes map[string]string
}

// Method represents an API method
type Method struct {
	ID              string
	Name            string
	Description     string
	Method          string
	NavigationName  string
	Path            string
	PathParams      []Parameter
	QueryParams     []Parameter
	HeaderParams    []Parameter
	BodyParam       *Parameter
	FormParams      []Parameter
	Responses       map[int]Response
	DefaultResponse *Response
	Resources       []*Resource
	Security        map[string]Security
	API             *API
}

// Parameter represents an API method parameter
type Parameter struct {
	Name        string
	Description string
	In          string
	Required    bool
	Type        string
	Enum        []string
	Resource    *Resource // For "in body" parameters
}

// Response represents an API method response
type Response struct {
	Description string
	Resource    *Resource // FIXME rename as Resource?
}

// Resource represents an API resource
type Resource struct {
	ID          string
	FQNS        []string
	Title       string
	Description string
	Example     string
	Schema      string
	Type        []string
	Properties  map[string]*Resource
	Required    bool
	Methods     []Method
	Enum        []string
}

// -----------------------------------------------------------------------------

func LoadSpecifications(host string, collapse bool) error {

	if APISuite == nil {
		APISuite = make(map[string]*APISpecification)
	}

	cfg, err := config.Get()
	if err != nil {
		logger.Errorf(nil, "error configuring app: %s", err)
		return err
	}

	for _, specFilename := range cfg.SpecFilename {

		var ok bool
		var specification *APISpecification

		if specification, ok = APISuite[""]; !ok || !collapse {
			specification = &APISpecification{}
		}

		err = specification.Load(specFilename, host)
		if err != nil {
			return err
		}

		if collapse {
			//specification.ID = "api"
		}

		APISuite[specification.ID] = specification
	}

	return nil
}

// -----------------------------------------------------------------------------
// Load loads API specs from the supplied host (usually local!)
func (c *APISpecification) Load(specFilename string, host string) error {

	if !strings.HasPrefix(specFilename, "/") {
		specFilename = "/" + specFilename
	}

	swaggerdoc, err := loadSpec("http://" + host + specFilename) // XXX Is there a confusion here between SpecDir and SpecFilename
	if err != nil {
		return err
	}

	basePath := swaggerdoc.Spec().BasePath
	basePathLen := len(basePath)
	// Ignore basepath if it is a single '/'
	if basePathLen == 1 && basePath[0] == '/' {
		basePathLen = 0
	}

	u, err := url.Parse(swaggerdoc.Spec().Schemes[0] + "://" + swaggerdoc.Spec().Host)
	if err != nil {
		return err
	}

	c.APIInfo.Description = string(github_flavored_markdown.Markdown([]byte(swaggerdoc.Spec().Info.Description)))
	c.APIInfo.Title = swaggerdoc.Spec().Info.Title

	logger.Tracef(nil, "Parse OpenAPI specification '%s'\n", c.APIInfo.Title)

	c.ID = TitleToKebab(c.APIInfo.Title)

	c.getSecurityDefinitions(swaggerdoc.Spec())

	methodNavByType := false // Should methods in the navigation be presented by type (GET, POST) or name (string)?
	if byname, ok := swaggerdoc.Spec().Extensions["x-methods-by-type"]; ok {
		if byname.(bool) {
			methodNavByType = true
		}
	}

	// Use the top level TAGS to order the API resources/endpoints
	// If Tags: [] is not defined, or empty, then no filtering or ordering takes place,#
	// and all API paths will be documented..
	for _, tag := range getTags(swaggerdoc.Spec()) {
		logger.Tracef(nil, "  In tag loop...\n")
		// Tag matching may not be as expected if multiple paths have the same TAG (which is technically permitted)
		var ok bool
		var ver interface{}

		//logger.Printf(nil, "DUMP OF ENTIRE SWAGGER SPEC\n")
		//spew.Dump(swaggerdoc)

		var api *API
		groupingByTag := false

		if tag.Name != "" {
			groupingByTag = true
		}

		var name string // Will only populate if Tagging used in spec. processMethod overrides if needed.
		name = tag.Description
		if name == "" {
			name = tag.Name
		}
		logger.Tracef(nil, "    - %s\n", name)

		// If we're grouping by TAGs, then build the API at the tag level
		if groupingByTag {
			api = &API{
				ID:   TitleToKebab(name),
				Name: name,
				URL:  u,
				Info: &c.APIInfo,
				MethodNavigationByType: methodNavByType,
			}
		}

		for path, pathItem := range swaggerdoc.AllPaths() {
			logger.Tracef(nil, "    In path loop...\n")

			if basePathLen > 0 {
				path = basePath + path
			}

			if !groupingByTag {
				api = &API{
					ID:   TitleToKebab(name),
					Name: name,
					URL:  u,
					Info: &c.APIInfo,
					MethodNavigationByType: methodNavByType,
				}
			}

			if ver, ok = pathItem.Extensions["x-version"]; !ok {
				ver = "latest"
			}
			api.CurrentVersion = ver.(string)

			c.getMethods(tag, api, &api.Methods, &pathItem, path, ver.(string)) // Current version
			c.getVersions(tag, api, pathItem.Versions, path)                    // All versions

			// If API was populated (will not be if tags do not match), add to set
			if !groupingByTag && len(api.Methods) > 0 {
				logger.Tracef(nil, "    + Adding %s\n", name)
				c.APIs = append(c.APIs, *api) // All APIs (versioned within)
			}
		}

		if groupingByTag && len(api.Methods) > 0 {
			logger.Tracef(nil, "    + Adding %s\n", name)
			c.APIs = append(c.APIs, *api) // All APIs (versioned within)
		}
	}

	// Build a API map, grouping by version
	for _, api := range c.APIs {
		for v, _ := range api.Versions {
			if c.APIVersions == nil {
				c.APIVersions = make(map[string]APISet)
			}
			// Create copy of API and set Methods array to be correct for the version we are building
			napi := api
			napi.Methods = napi.Versions[v]
			napi.Versions = nil
			c.APIVersions[v] = append(c.APIVersions[v], napi) // Group APIs by version
		}
	}

	return nil
}

// -----------------------------------------------------------------------------

func getTags(specification *spec.Swagger) []spec.Tag {
	var tags []spec.Tag

	for _, tag := range specification.Tags {
		tags = append(tags, tag)
	}
	if len(tags) == 0 {
		tags = append(tags, spec.Tag{})
	}
	return tags
}

// -----------------------------------------------------------------------------

func (c *APISpecification) getVersions(tag spec.Tag, api *API, versions map[string]spec.PathItem, path string) {
	if versions == nil {
		return
	}
	api.Versions = make(map[string][]Method)

	for v, pi := range versions {
		logger.Tracef(nil, "Process version %s\n", v)
		var method []Method
		c.getMethods(tag, api, &method, &pi, path, v)
		api.Versions[v] = method
	}
}

// -----------------------------------------------------------------------------

func (c *APISpecification) getMethods(tag spec.Tag, api *API, methods *[]Method, pi *spec.PathItem, path string, version string) {

	c.getMethod(tag, api, methods, version, pi, pi.Get, path, "get")
	c.getMethod(tag, api, methods, version, pi, pi.Post, path, "post")
	c.getMethod(tag, api, methods, version, pi, pi.Put, path, "put")
	c.getMethod(tag, api, methods, version, pi, pi.Delete, path, "delete")
	c.getMethod(tag, api, methods, version, pi, pi.Head, path, "head")
	c.getMethod(tag, api, methods, version, pi, pi.Options, path, "options")
	c.getMethod(tag, api, methods, version, pi, pi.Patch, path, "patch")
}

// -----------------------------------------------------------------------------

func (c *APISpecification) getMethod(tag spec.Tag, api *API, methods *[]Method, version string, pathitem *spec.PathItem, operation *spec.Operation, path, methodname string) {
	if operation == nil {
		return
	}
	// Filter and sort by matching current top-level tag with the operation tags.
	// If Tagging is not used by spec, then process each operation without filtering.
	taglen := len(operation.Tags)
	logger.Tracef(nil, "  Operation tag length: %d", taglen)
	if taglen == 0 {
		if tag.Name != "" {
			logger.Tracef(nil, "Skipping %s - Operation does not contain a tag member, and tagging is in use.", operation.Summary)
			return
		}
		method := c.processMethod(api, pathitem, operation, path, methodname, version)
		*methods = append(*methods, *method)
	} else {
		logger.Tracef(nil, "    > Check tags")
		for _, t := range operation.Tags {
			logger.Tracef(nil, "      - Compare tag '%s' with '%s'\n", tag.Name, t)
			if tag.Name == "" || t == tag.Name {
				method := c.processMethod(api, pathitem, operation, path, methodname, version)
				*methods = append(*methods, *method)
			}
		}
	}
}

// -----------------------------------------------------------------------------

func (c *APISpecification) getSecurityDefinitions(spec *spec.Swagger) {

	if c.SecurityDefinitions == nil {
		c.SecurityDefinitions = make(map[string]SecurityScheme)
	}

	for n, d := range spec.SecurityDefinitions {
		stype := d.Type

		def := &SecurityScheme{
			Description:   string(github_flavored_markdown.Markdown([]byte(d.Description))),
			Type:          stype,  // basic, apiKey or oauth2
			ParamName:     d.Name, // name of header to be used if ParamLocation is 'header'
			ParamLocation: d.In,   // Either query or header
		}

		if stype == "apiKey" {
			def.IsApiKey = true
		}
		if stype == "basic" {
			def.IsBasic = true
		}
		if stype == "oauth2" {
			def.IsOAuth2 = true
			def.OAuth2Flow = d.Flow                   // implicit, password (explicit) application or accessCode
			def.AuthorizationUrl = d.AuthorizationURL // Only for implicit or accesscode flow
			def.TokenUrl = d.TokenURL                 // Only for implicit, accesscode or password flow
			def.Scopes = make(map[string]string)
			for s, n := range d.Scopes {
				def.Scopes[s] = n
			}
		}

		c.SecurityDefinitions[n] = *def
	}
}

// -----------------------------------------------------------------------------

func (c *APISpecification) processMethod(api *API, pathItem *spec.PathItem, o *spec.Operation, path, methodname string, version string) *Method {

	id := o.ID
	if id == "" {
		id = methodname
	}

	method := &Method{
		ID:          CamelToKebab(id),
		Name:        o.Summary,
		Description: string(github_flavored_markdown.Markdown([]byte(o.Description))),
		Method:      methodname,
		Path:        path,
		Responses:   make(map[int]Response),
		API:         api,
	}

	if navname, ok := o.Extensions["x-navigation-name"]; ok {
		method.NavigationName = navname.(string)
	} else {
		if api.MethodNavigationByType {
			method.NavigationName = method.Method
		} else {
			method.NavigationName = method.Name
		}
	}

	// If Tagging is not used by spec to select, group and order API paths to document, then
	// complete the missing names.
	// First try the vendor extension x-pathName, falling back to summary if not set.
	if pathname, ok := pathItem.Extensions["x-pathName"]; ok {
		api.Name = pathname.(string)
		api.ID = TitleToKebab(api.Name)
	}
	if api.Name == "" {
		name := o.Summary
		if name == "" {
			logger.Errorf(nil, "Error: Operation '%s' does not have an operationId or summary member.", id)
			os.Exit(1)
		}
		api.Name = name
		api.ID = TitleToKebab(name)
	}

	if c.ResourceList == nil {
		c.ResourceList = make(map[string]map[string]*Resource)
	}

	for _, param := range o.Parameters {
		p := Parameter{
			Name:        param.Name,
			In:          param.In,
			Description: string(github_flavored_markdown.Markdown([]byte(param.Description))),
			Type:        param.Type,
			Required:    param.Required,
		}
		switch strings.ToLower(param.In) {
		case "form":
			method.FormParams = append(method.FormParams, p)
		case "path":
			method.PathParams = append(method.PathParams, p)
		case "body":
			p.Resource = c.resourceFromSchema(param.Schema, method, nil)
			method.BodyParam = &p
		case "header":
			method.HeaderParams = append(method.HeaderParams, p)
		case "query":
			method.QueryParams = append(method.QueryParams, p)
		}
		switch strings.ToLower(param.Type) {
		case "enum":
			for _, e := range param.Enum {
				p.Enum = append(p.Enum, fmt.Sprintf("%s", e))
			}
		}
	}

	// Compile resources from response declaration
	for status, response := range o.Responses.StatusCodeResponses {
		var vres *Resource

		// Discover if the resource is already declared, and pick it up
		// if it is (keyed on version number)
		if response.Schema != nil {
			if _, ok := c.ResourceList[version]; !ok {
				c.ResourceList[version] = make(map[string]*Resource)
			}
			var ok bool
<<<<<<< HEAD
			r := c.resourceFromSchema(response.Schema, method, nil) // May be thrown away
=======
			r, example_json := resourceFromSchema(response.Schema, method, nil) // May be thrown away

			r.Schema = jsonResourceToString(example_json, r.Type[0])
>>>>>>> a3359ddf

			// Look for a pre-declared resource with the response ID, and use that or create the first one...
			logger.Tracef(nil, "++ Resource version %s  ID %s\n", version, r.ID)
			if vres, ok = c.ResourceList[version][r.ID]; !ok {
				logger.Tracef(nil, "   - Creating new resource\n")
				vres = r
			}
			c.ResourceList[version][r.ID] = vres

			// Compile a list of the methods which use this resource
			vres.Methods = append(vres.Methods, *method)

			// Add the resource to the method which uses it
			method.Resources = append(method.Resources, vres)

		}

		method.Responses[status] = Response{
<<<<<<< HEAD
			Description: string(github_flavored_markdown.Markdown([]byte(response.Description))),
			Schema:      vres,
=======
			Description: response.Description,
			Resource:    vres,
>>>>>>> a3359ddf
		}
	}

	if o.Responses.Default != nil {
<<<<<<< HEAD
		r := c.resourceFromSchema(o.Responses.Default.Schema, method, nil)
=======
		r, example_json := resourceFromSchema(o.Responses.Default.Schema, method, nil)
>>>>>>> a3359ddf
		if r != nil {

			r.Schema = jsonResourceToString(example_json, r.Type[0])

			logger.Tracef(nil, "++ Resource version %s  ID %s\n", version, r.ID)
			// Look for a pre-declared resource with the response ID, and use that or create the first one...
			var vres *Resource
			var ok bool
			if vres, ok = c.ResourceList[version][r.ID]; !ok {
				logger.Tracef(nil, "   - Creating new resource\n")
				vres = r
			}
			c.ResourceList[version][r.ID] = vres

			// Add to the compiled list of methods which use this resource
			vres.Methods = append(vres.Methods, *method)

			// Set the default response
			method.DefaultResponse = &Response{
<<<<<<< HEAD
				Description: string(github_flavored_markdown.Markdown([]byte(o.Responses.Default.Description))),
				Schema:      vres,
=======
				Description: o.Responses.Default.Description,
				Resource:    vres,
>>>>>>> a3359ddf
			}
		}
	}

	// TODO FIXME If no Security given from operation, then the global defaults are appled. CHECK THIS IS TRUE!

	method.Security = make(map[string]Security)

	for _, sec := range o.Security {
		for n, scopes := range sec {
			// Lookup security name in definitions
			if scheme, ok := c.SecurityDefinitions[n]; ok {

				// Add security to method
				method.Security[n] = Security{
					Scheme: &scheme,
					Scopes: make(map[string]string),
				}

				// Populate method specific scopes by cross referencing SecurityDefinitions
				for _, scope := range scopes {
					if scope_desc, ok := scheme.Scopes[scope]; ok {
						method.Security[n].Scopes[scope] = scope_desc
					}
				}
			}
		}
	}

	return method
}

// -----------------------------------------------------------------------------

<<<<<<< HEAD
func (c *APISpecification) resourceFromSchema(s *spec.Schema, method *Method, fqNS []string) *Resource {
=======
func jsonResourceToString(jsonres map[string]interface{}, restype string) string {

	// If the resource is an array, then append json object to outer array, else serialise the object.
	var example []byte
	if strings.ToLower(restype) == "array" {
		var array_obj []map[string]interface{}
		array_obj = append(array_obj, jsonres)
		example, _ = json.MarshalIndent(array_obj, "", "    ")
	} else {
		example, _ = json.MarshalIndent(jsonres, "", "    ")
	}
	return string(example)
}

// -----------------------------------------------------------------------------

func checkPropertyType(s *spec.Schema) string {

	/*
	   (string) (len=12) "string_array": (spec.Schema) {
	    SchemaProps: (spec.SchemaProps) {
	     Description: (string) (len=16) "Array of strings",
	     Type: (spec.StringOrArray) (len=1 cap=1) { (string) (len=5) "array" },
	     Items: (*spec.SchemaOrArray)(0xc8205bb000)({
	      Schema: (*spec.Schema)(0xc820202480)({
	       SchemaProps: (spec.SchemaProps) {
	        Type: (spec.StringOrArray) (len=1 cap=1) { (string) (len=6) "string" },
	       },
	      }),
	     }),
	    },
	   }
	*/
	ptype := "primitive"

	if s.Type == nil {
		ptype = "object"
	}

	if s.Items != nil {
		ptype = "UNKNOWN"

		if s.Type.Contains("array") {

			if s.Items.Schema != nil {
				s = s.Items.Schema
			} else {
				s = &s.Items.Schemas[0] // - Main schema [1] = Additional properties? See online swagger editior.
			}

			if s.Type == nil {
				ptype = "array of objects"
				if s.SchemaProps.Type != nil {
					ptype = "array of SOMETHING"
				}
			} else if s.Type.Contains("array") {
				ptype = "array of primitives"
			}
		} else {
			ptype = "Some object"
		}
	}

	return ptype
}

// -----------------------------------------------------------------------------

func resourceFromSchema(s *spec.Schema, method *Method, fqNS []string) (*Resource, map[string]interface{}) {
>>>>>>> a3359ddf
	if s == nil {
		return nil, nil
	}

	stype := checkPropertyType(s)
	logger.Tracef(nil, "resourceFromSchema: Schema type: %s\n", stype)
	logger.Tracef(nil, "FQNS: %s\n", fqNS)
	logger.Tracef(nil, "CHECK schema type and items\n")
	//spew.Dump(s)

	// It is possible for a response to be an array of
	//     objects, and it it possible to declare this in several ways:
	// 1. As :
	//      "schema": {
	//        "$ref": "model"
	//      }
	//      Where the model declares itself of type array (of objects)
	// 2. Or :
	//    "schema": {
	//        "type": "array",
	//        "items": {
	//            "$ref": "model"
	//        }
	//    }
	//
	//  In the second version, "items" points to a schema. So what we have done to align these
	//  two cases is to keep the top level "type" in the second case, and apply it to items.schema.Type,
	//  reseting our schema variable to items.schema.

	if s.Type == nil {
		s.Type = append(s.Type, "object")
	}

	original_s := s
	if s.Items != nil {
		stringorarray := s.Type

		// Jump to nearest schema for items, depending on how it was declared
		if s.Items.Schema != nil { // items: { properties: {} }
			s = s.Items.Schema
			logger.Tracef(nil, "got s.Items.Schema for %s\n", s.Title)
		} else { // items: { $ref: "" }
			s = &s.Items.Schemas[0]
			logger.Tracef(nil, "got s.Items.Schemas[0] for %s\n", s.Title)
		}
		if s.Type == nil {
			logger.Tracef(nil, "Got array of objects or object. Name %s\n", s.Title)
			s.Type = stringorarray // Put back original type
		} else if s.Type.Contains("array") {
			logger.Tracef(nil, "Got array for %s\n", s.Title)
			s.Type = stringorarray // Put back original type
		} else if stringorarray.Contains("array") && len(s.Properties) == 0 {
			// if we get here then we can assume the type is supposed to be an array of primitives
			// Store the actual primitive type in the second element of the Type array.
			s.Type = spec.StringOrArray([]string{"array", s.Type[0]})
		}
		logger.Tracef(nil, "REMAP SCHEMA (Type is now %s)\n", s.Type)
	}

	if len(s.Format) > 0 {
		s.Type[len(s.Type)-1] = s.Format
	}

	id := TitleToKebab(s.Title)

	if len(fqNS) == 0 && id == "" {
<<<<<<< HEAD
		logger.Errorf(nil, "Error: %s %s references a model definition that does not have a title memeber.", strings.ToUpper(method.Method), method.Path)
		spew.Dump(s)
=======
		logger.Errorf(nil, "Error: %s %s references a model definition that does not have a title member.", strings.ToUpper(method.Method), method.Path)
>>>>>>> a3359ddf
		os.Exit(1)
	}

	if len(fqNS) > 0 && s.Type.Contains("array") {
		id = ""
	}

	if strings.ToLower(s.Type[0]) == "array" {
		fqNSlen := len(fqNS)
		if fqNSlen > 0 {
			fqNS = append(fqNS[0:fqNSlen-1], fqNS[fqNSlen-1]+"[]")
		}
	}

	//myFQNS := append([]string{}, fqNS...)
	myFQNS := fqNS
	var chopped bool

	if len(id) == 0 && len(myFQNS) > 0 {
		id = myFQNS[len(myFQNS)-1]
		myFQNS = append([]string{}, myFQNS[0:len(myFQNS)-1]...)
		chopped = true
	}

	resourceFQNS := myFQNS
	// If we are dealing with an object, then adjust the resource FQNS and id
	// so that the last element of the FQNS is chopped off and used as the ID
	if s.Type.Contains("object") {
		if len(resourceFQNS) > 0 {
			id = resourceFQNS[len(resourceFQNS)-1]
			resourceFQNS = resourceFQNS[:len(resourceFQNS)-1]
		}
	}

	// If there is no description... the case where we have an array of objects. See issue/11
	var description string
	if original_s.Description != "" {
		description = string(github_flavored_markdown.Markdown([]byte(original_s.Description)))
	} else {
		description = original_s.Title
	}

	logger.Tracef(nil, "Create resource %s\n", id)
	r := &Resource{
		ID:          id,
		Title:       s.Title,
		Description: description,
		Type:        s.Type,
		Properties:  make(map[string]*Resource),
		FQNS:        resourceFQNS,
	}

	if s.Example != nil {
		example, err := json.MarshalIndent(&s.Example, "", "    ")
		if err != nil {
			logger.Errorf(nil, "Error encoding example json: %s", err)
		}
		r.Example = string(example)
	}

	if len(s.Enum) > 0 {
		for _, e := range s.Enum {
			r.Enum = append(r.Enum, fmt.Sprintf("%s", e))
		}
	}

	required := make(map[string]bool)
	json_representation := make(map[string]interface{})

<<<<<<< HEAD
	c.compileproperties(s, r, method, id, required, json_representation, myFQNS, chopped)
=======
	logger.Tracef(nil, "Call compileproperties...\n")
	compileproperties(s, r, method, id, required, json_representation, myFQNS, chopped)
>>>>>>> a3359ddf

	for allof := range s.AllOf {
		c.compileproperties(&s.AllOf[allof], r, method, id, required, json_representation, myFQNS, chopped)
	}

	logger.Tracef(nil, "resourceFromSchema done\n")

<<<<<<< HEAD
	//fmt.Printf("DUMP s.Type\n")
	//spew.Dump(s.Type)

	if strings.ToLower(r.Type[0]) != "object" {
		if strings.ToLower(r.Type[0]) == "array" {
			var array_obj []map[string]interface{}
			array_obj = append(array_obj, json_representation)
			schema, _ := json.MarshalIndent(array_obj, "", "    ")
			r.Schema = string(schema)
		} else {
			r.Schema = r.Type[0]
		}
	} else {
		schema, err := json.MarshalIndent(json_representation, "", "    ")
		if err != nil {
			logger.Errorf(nil, "Error encoding schema json: %s", err)
		}
		r.Schema = string(schema)
	}

	return r
=======
	return r, json_representation
>>>>>>> a3359ddf
}

// -----------------------------------------------------------------------------
// Takes a Schema object and adds properties to the Resource object.
// It uses the 'required' map to set when properties are required and builds a JSON
// representation of the resource.
//
func (c *APISpecification) compileproperties(s *spec.Schema, r *Resource, method *Method, id string, required map[string]bool, json_rep map[string]interface{}, myFQNS []string, chopped bool) {

	// First, grab the required members
	for _, i := range s.Required {
		required[i] = true
	}

	// Now process the properties
	for name, property := range s.Properties {
		logger.Tracef(nil, "Process property name '%s'  Type %s\n", name, s.Properties[name].Type)
		newFQNS := append([]string{}, myFQNS...)

		if chopped && len(id) > 0 {
			logger.Tracef(nil, "Append ID onto newFQNZ '%s'", id)
			newFQNS = append(newFQNS, id)
		}

		newFQNS = append(newFQNS, name)

<<<<<<< HEAD
		r.Properties[name] = c.resourceFromSchema(&property, method, newFQNS)
=======
		var json_resource map[string]interface{}

		logger.Tracef(nil, "A call resourceFromSchema for property %s\n", name)
		r.Properties[name], json_resource = resourceFromSchema(&property, method, newFQNS)
>>>>>>> a3359ddf

		if _, ok := required[name]; ok {
			r.Properties[name].Required = true
		}
		logger.Tracef(nil, "resource property %s type: %s\n", name, r.Properties[name].Type[0])

		json_rep[name] = json_resource

		if strings.ToLower(r.Properties[name].Type[0]) != "object" {
			// Arrays of objects need to be handled as a special case
			if strings.ToLower(r.Properties[name].Type[0]) == "array" {
				logger.Tracef(nil, "Processing an array property %s", name)
				if property.Items != nil {
					if property.Items.Schema != nil {

<<<<<<< HEAD
						//log.Printf("ARRAY PROCESS %s:\n", name)
						//spew.Dump(property.Items.Schema)

						// Add [] to end of fully qualified name space
						xFQNS := append([]string{}, newFQNS...)
						if len(xFQNS) > 0 {
							xFQNS = append(newFQNS[0:len(newFQNS)-1], newFQNS[len(newFQNS)-1]+"[]")
						}

						r.Properties[name] = c.resourceFromSchema(property.Items.Schema, method, xFQNS)

						// log.Printf("Generated Properties:\n")
						// spew.Dump(r.Properties[name])

=======
>>>>>>> a3359ddf
						// Some outputs (example schema, member description) are generated differently
						// if the array member references an object or a primitive type
						r.Properties[name].Description = property.Description

						// If here, we have no json_resource returned from resourceFromSchema, then the property
						// is an array of primitive, so construct either an array of string or array of object
						// as appropriate.
						if len(json_resource) > 0 {
							var array_obj []map[string]interface{}
							array_obj = append(array_obj, json_resource)
							json_rep[name] = array_obj
						} else {
							var array_obj []string
							// We stored the real type of the primitive in Type array index 1 (see the note in
							// resourceFromSchema).
							array_obj = append(array_obj, r.Properties[name].Type[1])
							json_rep[name] = array_obj
						}
					} else { // property.Items.Schema is NIL
						logger.Tracef(nil, "**** property.Items.Schema is NIL\n")
						json_rep[name] = json_resource
					}
				} else {
					logger.Tracef(nil, "**** Items for %s are nil", name)
				}
			} else {
				json_rep[name] = r.Properties[name].Type[0]
			}
		} else {
			json_rep[name] = json_resource
		}
	}
}

// -----------------------------------------------------------------------------

func TitleToKebab(s string) string {
	s = strings.ToLower(s)
	s = strings.Replace(s, " ", "-", -1)
	return s
}

// -----------------------------------------------------------------------------

func CamelToKebab(s string) string {
	s = snaker.CamelToSnake(s)
	s = strings.Replace(s, "_", "-", -1)
	return s
}

// -----------------------------------------------------------------------------

func loadSpec(url string) (*spec.Document, error) {
	spec, err := spec.Load(url)
	if err != nil {
		return nil, err
	}

	spec, err = spec.Expanded()
	if err != nil {
		return nil, err
	}

	return spec, err
}

// -----------------------------------------------------------------------------<|MERGE_RESOLUTION|>--- conflicted
+++ resolved
@@ -7,7 +7,7 @@
 	"os"
 	"strings"
 
-	"github.com/davecgh/go-spew/spew"
+	//"github.com/davecgh/go-spew/spew"
 	"github.com/serenize/snaker"
 	"github.com/shurcooL/github_flavored_markdown"
 	"github.com/zxchris/go-swagger/spec"
@@ -492,7 +492,7 @@
 		case "path":
 			method.PathParams = append(method.PathParams, p)
 		case "body":
-			p.Resource = c.resourceFromSchema(param.Schema, method, nil)
+			p.Resource, _ = c.resourceFromSchema(param.Schema, method, nil)
 			method.BodyParam = &p
 		case "header":
 			method.HeaderParams = append(method.HeaderParams, p)
@@ -518,13 +518,9 @@
 				c.ResourceList[version] = make(map[string]*Resource)
 			}
 			var ok bool
-<<<<<<< HEAD
-			r := c.resourceFromSchema(response.Schema, method, nil) // May be thrown away
-=======
-			r, example_json := resourceFromSchema(response.Schema, method, nil) // May be thrown away
+			r, example_json := c.resourceFromSchema(response.Schema, method, nil) // May be thrown away
 
 			r.Schema = jsonResourceToString(example_json, r.Type[0])
->>>>>>> a3359ddf
 
 			// Look for a pre-declared resource with the response ID, and use that or create the first one...
 			logger.Tracef(nil, "++ Resource version %s  ID %s\n", version, r.ID)
@@ -543,22 +539,13 @@
 		}
 
 		method.Responses[status] = Response{
-<<<<<<< HEAD
 			Description: string(github_flavored_markdown.Markdown([]byte(response.Description))),
-			Schema:      vres,
-=======
-			Description: response.Description,
 			Resource:    vres,
->>>>>>> a3359ddf
 		}
 	}
 
 	if o.Responses.Default != nil {
-<<<<<<< HEAD
-		r := c.resourceFromSchema(o.Responses.Default.Schema, method, nil)
-=======
-		r, example_json := resourceFromSchema(o.Responses.Default.Schema, method, nil)
->>>>>>> a3359ddf
+		r, example_json := c.resourceFromSchema(o.Responses.Default.Schema, method, nil)
 		if r != nil {
 
 			r.Schema = jsonResourceToString(example_json, r.Type[0])
@@ -578,13 +565,8 @@
 
 			// Set the default response
 			method.DefaultResponse = &Response{
-<<<<<<< HEAD
 				Description: string(github_flavored_markdown.Markdown([]byte(o.Responses.Default.Description))),
-				Schema:      vres,
-=======
-				Description: o.Responses.Default.Description,
 				Resource:    vres,
->>>>>>> a3359ddf
 			}
 		}
 	}
@@ -619,9 +601,6 @@
 
 // -----------------------------------------------------------------------------
 
-<<<<<<< HEAD
-func (c *APISpecification) resourceFromSchema(s *spec.Schema, method *Method, fqNS []string) *Resource {
-=======
 func jsonResourceToString(jsonres map[string]interface{}, restype string) string {
 
 	// If the resource is an array, then append json object to outer array, else serialise the object.
@@ -690,8 +669,7 @@
 
 // -----------------------------------------------------------------------------
 
-func resourceFromSchema(s *spec.Schema, method *Method, fqNS []string) (*Resource, map[string]interface{}) {
->>>>>>> a3359ddf
+func (c *APISpecification) resourceFromSchema(s *spec.Schema, method *Method, fqNS []string) (*Resource, map[string]interface{}) {
 	if s == nil {
 		return nil, nil
 	}
@@ -758,12 +736,7 @@
 	id := TitleToKebab(s.Title)
 
 	if len(fqNS) == 0 && id == "" {
-<<<<<<< HEAD
-		logger.Errorf(nil, "Error: %s %s references a model definition that does not have a title memeber.", strings.ToUpper(method.Method), method.Path)
-		spew.Dump(s)
-=======
 		logger.Errorf(nil, "Error: %s %s references a model definition that does not have a title member.", strings.ToUpper(method.Method), method.Path)
->>>>>>> a3359ddf
 		os.Exit(1)
 	}
 
@@ -833,12 +806,8 @@
 	required := make(map[string]bool)
 	json_representation := make(map[string]interface{})
 
-<<<<<<< HEAD
+	logger.Tracef(nil, "Call compileproperties...\n")
 	c.compileproperties(s, r, method, id, required, json_representation, myFQNS, chopped)
-=======
-	logger.Tracef(nil, "Call compileproperties...\n")
-	compileproperties(s, r, method, id, required, json_representation, myFQNS, chopped)
->>>>>>> a3359ddf
 
 	for allof := range s.AllOf {
 		c.compileproperties(&s.AllOf[allof], r, method, id, required, json_representation, myFQNS, chopped)
@@ -846,31 +815,7 @@
 
 	logger.Tracef(nil, "resourceFromSchema done\n")
 
-<<<<<<< HEAD
-	//fmt.Printf("DUMP s.Type\n")
-	//spew.Dump(s.Type)
-
-	if strings.ToLower(r.Type[0]) != "object" {
-		if strings.ToLower(r.Type[0]) == "array" {
-			var array_obj []map[string]interface{}
-			array_obj = append(array_obj, json_representation)
-			schema, _ := json.MarshalIndent(array_obj, "", "    ")
-			r.Schema = string(schema)
-		} else {
-			r.Schema = r.Type[0]
-		}
-	} else {
-		schema, err := json.MarshalIndent(json_representation, "", "    ")
-		if err != nil {
-			logger.Errorf(nil, "Error encoding schema json: %s", err)
-		}
-		r.Schema = string(schema)
-	}
-
-	return r
-=======
 	return r, json_representation
->>>>>>> a3359ddf
 }
 
 // -----------------------------------------------------------------------------
@@ -897,14 +842,10 @@
 
 		newFQNS = append(newFQNS, name)
 
-<<<<<<< HEAD
-		r.Properties[name] = c.resourceFromSchema(&property, method, newFQNS)
-=======
 		var json_resource map[string]interface{}
 
 		logger.Tracef(nil, "A call resourceFromSchema for property %s\n", name)
-		r.Properties[name], json_resource = resourceFromSchema(&property, method, newFQNS)
->>>>>>> a3359ddf
+		r.Properties[name], json_resource = c.resourceFromSchema(&property, method, newFQNS)
 
 		if _, ok := required[name]; ok {
 			r.Properties[name].Required = true
@@ -919,24 +860,6 @@
 				logger.Tracef(nil, "Processing an array property %s", name)
 				if property.Items != nil {
 					if property.Items.Schema != nil {
-
-<<<<<<< HEAD
-						//log.Printf("ARRAY PROCESS %s:\n", name)
-						//spew.Dump(property.Items.Schema)
-
-						// Add [] to end of fully qualified name space
-						xFQNS := append([]string{}, newFQNS...)
-						if len(xFQNS) > 0 {
-							xFQNS = append(newFQNS[0:len(newFQNS)-1], newFQNS[len(newFQNS)-1]+"[]")
-						}
-
-						r.Properties[name] = c.resourceFromSchema(property.Items.Schema, method, xFQNS)
-
-						// log.Printf("Generated Properties:\n")
-						// spew.Dump(r.Properties[name])
-
-=======
->>>>>>> a3359ddf
 						// Some outputs (example schema, member description) are generated differently
 						// if the array member references an object or a primitive type
 						r.Properties[name].Description = property.Description
