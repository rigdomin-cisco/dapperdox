package spec

import (
	"encoding/json"
	"fmt"
	"net/url"
	"os"
	"strings"

	//"github.com/davecgh/go-spew/spew"
	"github.com/go-openapi/loads"
	"github.com/go-openapi/spec"
	"github.com/serenize/snaker"
	"github.com/shurcooL/github_flavored_markdown"
	"github.com/zxchris/swaggerly/config"
	"github.com/zxchris/swaggerly/logger"
)

type APISpecification struct {
	ID      string
	APIs    APISet // APIs represents the parsed APIs
	APIInfo Info

	SecurityDefinitions map[string]SecurityScheme
	ResourceList        map[string]map[string]*Resource // Version->ResourceName->Resource
	APIVersions         map[string]APISet               // Version->APISet
}

var APISuite map[string]*APISpecification

// GetByName returns an API by name
func (c *APISpecification) GetByName(name string) *APIGroup {
	for _, a := range c.APIs {
		if a.Name == name {
			return &a
		}
	}
	return nil
}

// GetByID returns an API by ID
func (c *APISpecification) GetByID(id string) *APIGroup {
	for _, a := range c.APIs {
		if a.ID == id {
			return &a
		}
	}
	return nil
}

type APISet []APIGroup

type Info struct {
	Title       string
	Description string
}

// APIGroup parents all grouped API methods (Grouping controlled by tagging, if used, or by method path otherwise)
type APIGroup struct {
	ID                     string
	Name                   string
	URL                    *url.URL
	MethodNavigationByName bool
	Versions               map[string][]Method // All versions, keyed by version string.
	Methods                []Method            // The current version
	CurrentVersion         string              // The latest version in operation for the API
	Info                   *Info
}

type Version struct {
	Version string
	Methods []Method
}

type OAuth2Scheme struct {
	OAuth2Flow       string
	AuthorizationUrl string
	TokenUrl         string
	Scopes           map[string]string
}

type SecurityScheme struct {
	IsApiKey      bool
	IsBasic       bool
	IsOAuth2      bool
	Type          string
	Description   string
	ParamName     string
	ParamLocation string
	OAuth2Scheme
}

type Security struct {
	Scheme *SecurityScheme
	Scopes map[string]string
}

// Method represents an API method
type Method struct {
	ID              string
	Name            string
	Description     string
	Method          string
	OperationName   string
	NavigationName  string
	Path            string
	PathParams      []Parameter
	QueryParams     []Parameter
	HeaderParams    []Parameter
	BodyParam       *Parameter
	FormParams      []Parameter
	Responses       map[int]Response
	DefaultResponse *Response
	Resources       []*Resource
	Security        map[string]Security
	APIGroup        *APIGroup
}

// Parameter represents an API method parameter
type Parameter struct {
	Name        string
	Description string
	In          string
	Required    bool
	Type        string
	Enum        []string
	Resource    *Resource // For "in body" parameters
}

// Response represents an API method response
type Response struct {
	Description string
	Resource    *Resource // FIXME rename as Resource?
}

// Resource represents an API resource
type Resource struct {
	ID                    string
	FQNS                  []string
	Title                 string
	Description           string
	Example               string
	Schema                string
	Type                  []string
	Properties            map[string]*Resource
	Required              bool
	ReadOnly              bool
	ExcludeFromOperations []string
	Methods               []Method
	Enum                  []string
}

// -----------------------------------------------------------------------------

func LoadSpecifications(host string, collapse bool) error {

	if APISuite == nil {
		APISuite = make(map[string]*APISpecification)
	}

	cfg, err := config.Get()
	if err != nil {
		logger.Errorf(nil, "error configuring app: %s", err)
		return err
	}

	for _, specFilename := range cfg.SpecFilename {

		var ok bool
		var specification *APISpecification

		if specification, ok = APISuite[""]; !ok || !collapse {
			specification = &APISpecification{}
		}

		err = specification.Load(specFilename, host)
		if err != nil {
			return err
		}

		if collapse {
			//specification.ID = "api"
		}

		APISuite[specification.ID] = specification
	}

	return nil
}

// -----------------------------------------------------------------------------
// Load loads API specs from the supplied host (usually local!)
func (c *APISpecification) Load(specFilename string, host string) error {

	if !strings.HasPrefix(specFilename, "/") {
		specFilename = "/" + specFilename
	}

	document, err := loadSpec("http://" + host + specFilename) // XXX Is there a confusion here between SpecDir and SpecFilename
	if err != nil {
		return err
	}

	apispec := document.Spec()

	basePath := apispec.BasePath
	basePathLen := len(basePath)
	// Ignore basepath if it is a single '/'
	if basePathLen == 1 && basePath[0] == '/' {
		basePathLen = 0
	}

	u, err := url.Parse(apispec.Schemes[0] + "://" + apispec.Host)
	if err != nil {
		return err
	}

	c.APIInfo.Description = string(github_flavored_markdown.Markdown([]byte(apispec.Info.Description)))
	c.APIInfo.Title = apispec.Info.Title

	logger.Tracef(nil, "Parse OpenAPI specification '%s'\n", c.APIInfo.Title)

	c.ID = TitleToKebab(c.APIInfo.Title)

	c.getSecurityDefinitions(apispec)

	methodNavByName := false // Should methods in the navigation be presented by type (GET, POST) or name (string)?
	if byname, ok := apispec.Extensions["x-navigateMethodsByName"].(bool); ok {
		methodNavByName = byname
	}

	//logger.Printf(nil, "DUMP OF ENTIRE SWAGGER SPEC\n")
	//spew.Dump(document)

	// Use the top level TAGS to order the API resources/endpoints
	// If Tags: [] is not defined, or empty, then no filtering or ordering takes place,#
	// and all API paths will be documented..
	for _, tag := range getTags(apispec) {
		logger.Tracef(nil, "  In tag loop...\n")
		// Tag matching may not be as expected if multiple paths have the same TAG (which is technically permitted)
		var ok bool

		var api *APIGroup
		groupingByTag := false

		if tag.Name != "" {
			groupingByTag = true
		}

		var name string // Will only populate if Tagging used in spec. processMethod overrides if needed.
		name = tag.Description
		if name == "" {
			name = tag.Name
		}
		logger.Tracef(nil, "    - %s\n", name)

		// If we're grouping by TAGs, then build the API at the tag level
		if groupingByTag {
			api = &APIGroup{
				ID:   TitleToKebab(name),
				Name: name,
				URL:  u,
				Info: &c.APIInfo,
				MethodNavigationByName: methodNavByName,
			}
		}

		for path, pathItem := range document.Analyzer.AllPaths() {
			logger.Tracef(nil, "    In path loop...\n")

			if basePathLen > 0 {
				path = basePath + path
			}

			// If not grouping by tag, then build the API at the path level
			if !groupingByTag {
				api = &APIGroup{
					ID:   TitleToKebab(name),
					Name: name,
					URL:  u,
					Info: &c.APIInfo,
					MethodNavigationByName: methodNavByName,
				}
			}

			var ver string
			if ver, ok = pathItem.Extensions["x-version"].(string); !ok {
				ver = "latest"
			}
			api.CurrentVersion = ver

			c.getMethods(tag, api, &api.Methods, &pathItem, path, ver) // Current version
			//c.getVersions(tag, api, pathItem.Versions, path)           // All versions

			// If API was populated (will not be if tags do not match), add to set
			if !groupingByTag && len(api.Methods) > 0 {
				logger.Tracef(nil, "    + Adding %s\n", name)
				c.APIs = append(c.APIs, *api) // All APIs (versioned within)
			}
		}

		if groupingByTag && len(api.Methods) > 0 {
			logger.Tracef(nil, "    + Adding %s\n", name)
			c.APIs = append(c.APIs, *api) // All APIs (versioned within)
		}
	}

	// Build a API map, grouping by version
	for _, api := range c.APIs {
		for v, _ := range api.Versions {
			if c.APIVersions == nil {
				c.APIVersions = make(map[string]APISet)
			}
			// Create copy of API and set Methods array to be correct for the version we are building
			napi := api
			napi.Methods = napi.Versions[v]
			napi.Versions = nil
			c.APIVersions[v] = append(c.APIVersions[v], napi) // Group APIs by version
		}
	}

	return nil
}

// -----------------------------------------------------------------------------

func getTags(specification *spec.Swagger) []spec.Tag {
	var tags []spec.Tag

	for _, tag := range specification.Tags {
		tags = append(tags, tag)
	}
	if len(tags) == 0 {
		tags = append(tags, spec.Tag{})
	}
	return tags
}

// -----------------------------------------------------------------------------

func (c *APISpecification) getVersions(tag spec.Tag, api *APIGroup, versions map[string]spec.PathItem, path string) {
	if versions == nil {
		return
	}
	api.Versions = make(map[string][]Method)

	for v, pi := range versions {
		logger.Tracef(nil, "Process version %s\n", v)
		var method []Method
		c.getMethods(tag, api, &method, &pi, path, v)
		api.Versions[v] = method
	}
}

// -----------------------------------------------------------------------------

func (c *APISpecification) getMethods(tag spec.Tag, api *APIGroup, methods *[]Method, pi *spec.PathItem, path string, version string) {

	c.getMethod(tag, api, methods, version, pi, pi.Get, path, "get")
	c.getMethod(tag, api, methods, version, pi, pi.Post, path, "post")
	c.getMethod(tag, api, methods, version, pi, pi.Put, path, "put")
	c.getMethod(tag, api, methods, version, pi, pi.Delete, path, "delete")
	c.getMethod(tag, api, methods, version, pi, pi.Head, path, "head")
	c.getMethod(tag, api, methods, version, pi, pi.Options, path, "options")
	c.getMethod(tag, api, methods, version, pi, pi.Patch, path, "patch")
}

// -----------------------------------------------------------------------------

func (c *APISpecification) getMethod(tag spec.Tag, api *APIGroup, methods *[]Method, version string, pathitem *spec.PathItem, operation *spec.Operation, path, methodname string) {
	if operation == nil {
		return
	}
	// Filter and sort by matching current top-level tag with the operation tags.
	// If Tagging is not used by spec, then process each operation without filtering.
	taglen := len(operation.Tags)
	logger.Tracef(nil, "  Operation tag length: %d", taglen)
	if taglen == 0 {
		if tag.Name != "" {
			logger.Tracef(nil, "Skipping %s - Operation does not contain a tag member, and tagging is in use.", operation.Summary)
			return
		}
		method := c.processMethod(api, pathitem, operation, path, methodname, version)
		*methods = append(*methods, *method)
	} else {
		logger.Tracef(nil, "    > Check tags")
		for _, t := range operation.Tags {
			logger.Tracef(nil, "      - Compare tag '%s' with '%s'\n", tag.Name, t)
			if tag.Name == "" || t == tag.Name {
				method := c.processMethod(api, pathitem, operation, path, methodname, version)
				*methods = append(*methods, *method)
			}
		}
	}
}

// -----------------------------------------------------------------------------

func (c *APISpecification) getSecurityDefinitions(spec *spec.Swagger) {

	if c.SecurityDefinitions == nil {
		c.SecurityDefinitions = make(map[string]SecurityScheme)
	}

	for n, d := range spec.SecurityDefinitions {
		stype := d.Type

		def := &SecurityScheme{
			Description:   string(github_flavored_markdown.Markdown([]byte(d.Description))),
			Type:          stype,  // basic, apiKey or oauth2
			ParamName:     d.Name, // name of header to be used if ParamLocation is 'header'
			ParamLocation: d.In,   // Either query or header
		}

		if stype == "apiKey" {
			def.IsApiKey = true
		}
		if stype == "basic" {
			def.IsBasic = true
		}
		if stype == "oauth2" {
			def.IsOAuth2 = true
			def.OAuth2Flow = d.Flow                   // implicit, password (explicit) application or accessCode
			def.AuthorizationUrl = d.AuthorizationURL // Only for implicit or accesscode flow
			def.TokenUrl = d.TokenURL                 // Only for implicit, accesscode or password flow
			def.Scopes = make(map[string]string)
			for s, n := range d.Scopes {
				def.Scopes[s] = n
			}
		}

		c.SecurityDefinitions[n] = *def
	}
}

// -----------------------------------------------------------------------------

func (c *APISpecification) processMethod(api *APIGroup, pathItem *spec.PathItem, o *spec.Operation, path, methodname string, version string) *Method {

	id := o.ID // OperationID
	if id == "" {
		id = TitleToKebab(o.Summary) // Summary
		if id == "" {
			id = methodname // Last chance. Method name.
		}
	}

	operationName := methodname
	if opname, ok := o.Extensions["x-operationName"].(string); ok {
		operationName = opname
	}

	navigationName := operationName
	if api.MethodNavigationByName {
		navigationName = o.Summary
	}

	method := &Method{
		ID:             CamelToKebab(id),
		Name:           o.Summary,
		Description:    string(github_flavored_markdown.Markdown([]byte(o.Description))),
		Method:         methodname,
		Path:           path,
		Responses:      make(map[int]Response),
		NavigationName: navigationName,
		OperationName:  operationName,
		APIGroup:       api,
	}

	// If Tagging is not used by spec to select, group and order API paths to document, then
	// complete the missing names.
	// First try the vendor extension x-pathName, falling back to summary if not set.
	// XXX Note, that the APIGroup will get the last pathName set on the path methods added to the group (by tag).
	//
	if pathname, ok := pathItem.Extensions["x-pathName"].(string); ok {
		api.Name = pathname
		api.ID = TitleToKebab(api.Name)
	}
	if api.Name == "" {
		name := o.Summary
		if name == "" {
			logger.Errorf(nil, "Error: Operation '%s' does not have an operationId or summary member.", id)
			os.Exit(1)
		}
		api.Name = name
		api.ID = TitleToKebab(name)
	}

	if c.ResourceList == nil {
		c.ResourceList = make(map[string]map[string]*Resource)
	}

	for _, param := range o.Parameters {
		p := Parameter{
			Name:        param.Name,
			In:          param.In,
			Description: string(github_flavored_markdown.Markdown([]byte(param.Description))),
			Type:        param.Type,
			Required:    param.Required,
		}
		switch strings.ToLower(param.In) {
		case "form":
			method.FormParams = append(method.FormParams, p)
		case "path":
			method.PathParams = append(method.PathParams, p)
		case "body":
			var body map[string]interface{}
			p.Resource, body = c.resourceFromSchema(param.Schema, method, nil, true)
			p.Resource.Schema = jsonResourceToString(body, "")
			method.BodyParam = &p
		case "header":
			method.HeaderParams = append(method.HeaderParams, p)
		case "query":
			method.QueryParams = append(method.QueryParams, p)
		}
		switch strings.ToLower(param.Type) {
		case "enum":
			for _, e := range param.Enum {
				p.Enum = append(p.Enum, fmt.Sprintf("%s", e))
			}
		}
	}

	// Compile resources from response declaration
	// FIXME - Dies if there are no responses...
	for status, response := range o.Responses.StatusCodeResponses {
		var vres *Resource

		logger.Tracef(nil, "Response for status %d", status)
		//spew.Dump(response)

		// Discover if the resource is already declared, and pick it up
		// if it is (keyed on version number)
		if response.Schema != nil {
			if _, ok := c.ResourceList[version]; !ok {
				c.ResourceList[version] = make(map[string]*Resource)
			}
			var ok bool
			r, example_json := c.resourceFromSchema(response.Schema, method, nil, false) // May be thrown away

			r.Schema = jsonResourceToString(example_json, r.Type[0])

			// Look for a pre-declared resource with the response ID, and use that or create the first one...
			logger.Tracef(nil, "++ Resource version %s  ID %s\n", version, r.ID)
			if vres, ok = c.ResourceList[version][r.ID]; !ok {
				logger.Tracef(nil, "   - Creating new resource\n")
				vres = r
			}
			c.ResourceList[version][r.ID] = vres

			// Compile a list of the methods which use this resource
			vres.Methods = append(vres.Methods, *method)

			// Add the resource to the method which uses it
			method.Resources = append(method.Resources, vres)

		}

		method.Responses[status] = Response{
			Description: string(github_flavored_markdown.Markdown([]byte(response.Description))),
			Resource:    vres,
		}
	}

	if o.Responses.Default != nil {
		r, example_json := c.resourceFromSchema(o.Responses.Default.Schema, method, nil, false)
		if r != nil {

			r.Schema = jsonResourceToString(example_json, r.Type[0])

			logger.Tracef(nil, "++ Resource version %s  ID %s\n", version, r.ID)
			// Look for a pre-declared resource with the response ID, and use that or create the first one...
			var vres *Resource
			var ok bool
			if vres, ok = c.ResourceList[version][r.ID]; !ok {
				logger.Tracef(nil, "   - Creating new resource\n")
				vres = r
			}
			c.ResourceList[version][r.ID] = vres

			// Add to the compiled list of methods which use this resource
			vres.Methods = append(vres.Methods, *method)

			// Set the default response
			method.DefaultResponse = &Response{
				Description: string(github_flavored_markdown.Markdown([]byte(o.Responses.Default.Description))),
				Resource:    vres,
			}
		}
	}

	// TODO FIXME If no Security given from operation, then the global defaults are appled. CHECK THIS IS TRUE!

	method.Security = make(map[string]Security)

	for _, sec := range o.Security {
		for n, scopes := range sec {
			// Lookup security name in definitions
			if scheme, ok := c.SecurityDefinitions[n]; ok {

				// Add security to method
				method.Security[n] = Security{
					Scheme: &scheme,
					Scopes: make(map[string]string),
				}

				// Populate method specific scopes by cross referencing SecurityDefinitions
				for _, scope := range scopes {
					if scope_desc, ok := scheme.Scopes[scope]; ok {
						method.Security[n].Scopes[scope] = scope_desc
					}
				}
			}
		}
	}

	return method
}

// -----------------------------------------------------------------------------

func jsonResourceToString(jsonres map[string]interface{}, restype string) string {

	// If the resource is an array, then append json object to outer array, else serialise the object.
	var example []byte
	if strings.ToLower(restype) == "array" {
		var array_obj []map[string]interface{}
		array_obj = append(array_obj, jsonres)
		example, _ = json.MarshalIndent(array_obj, "", "    ")
	} else {
		example, _ = json.MarshalIndent(jsonres, "", "    ")
	}
	return string(example)
}

// -----------------------------------------------------------------------------

func checkPropertyType(s *spec.Schema) string {

	/*
	   (string) (len=12) "string_array": (spec.Schema) {
	    SchemaProps: (spec.SchemaProps) {
	     Description: (string) (len=16) "Array of strings",
	     Type: (spec.StringOrArray) (len=1 cap=1) { (string) (len=5) "array" },
	     Items: (*spec.SchemaOrArray)(0xc8205bb000)({
	      Schema: (*spec.Schema)(0xc820202480)({
	       SchemaProps: (spec.SchemaProps) {
	        Type: (spec.StringOrArray) (len=1 cap=1) { (string) (len=6) "string" },
	       },
	      }),
	     }),
	    },
	   }
	*/
	ptype := "primitive"

	if s.Type == nil {
		ptype = "object"
	}

	if s.Items != nil {
		ptype = "UNKNOWN"

		if s.Type.Contains("array") {

			if s.Items.Schema != nil {
				s = s.Items.Schema
			} else {
				s = &s.Items.Schemas[0] // - Main schema [1] = Additional properties? See online swagger editior.
			}

			if s.Type == nil {
				ptype = "array of objects"
				if s.SchemaProps.Type != nil {
					ptype = "array of SOMETHING"
				}
			} else if s.Type.Contains("array") {
				ptype = "array of primitives"
			}
		} else {
			ptype = "Some object"
		}
	}

	return ptype
}

// -----------------------------------------------------------------------------

func (c *APISpecification) resourceFromSchema(s *spec.Schema, method *Method, fqNS []string, onlyIsWritable bool) (*Resource, map[string]interface{}) {
	if s == nil {
		return nil, nil
	}

	stype := checkPropertyType(s)
	logger.Tracef(nil, "resourceFromSchema: Schema type: %s\n", stype)
	logger.Tracef(nil, "FQNS: %s\n", fqNS)
	logger.Tracef(nil, "CHECK schema type and items\n")
	//spew.Dump(s)

	// It is possible for a response to be an array of
	//     objects, and it it possible to declare this in several ways:
	// 1. As :
	//      "schema": {
	//        "$ref": "model"
	//      }
	//      Where the model declares itself of type array (of objects)
	// 2. Or :
	//    "schema": {
	//        "type": "array",
	//        "items": {
	//            "$ref": "model"
	//        }
	//    }
	//
	//  In the second version, "items" points to a schema. So what we have done to align these
	//  two cases is to keep the top level "type" in the second case, and apply it to items.schema.Type,
	//  reseting our schema variable to items.schema.

	if s.Type == nil {
		s.Type = append(s.Type, "object")
	}

	original_s := s
	if s.Items != nil {
		stringorarray := s.Type

		// Jump to nearest schema for items, depending on how it was declared
		if s.Items.Schema != nil { // items: { properties: {} }
			s = s.Items.Schema
			logger.Tracef(nil, "got s.Items.Schema for %s\n", s.Title)
		} else { // items: { $ref: "" }
			s = &s.Items.Schemas[0]
			logger.Tracef(nil, "got s.Items.Schemas[0] for %s\n", s.Title)
		}
		if s.Type == nil {
			logger.Tracef(nil, "Got array of objects or object. Name %s\n", s.Title)
			s.Type = stringorarray // Put back original type
		} else if s.Type.Contains("array") {
			logger.Tracef(nil, "Got array for %s\n", s.Title)
			s.Type = stringorarray // Put back original type
		} else if stringorarray.Contains("array") && len(s.Properties) == 0 {
			// if we get here then we can assume the type is supposed to be an array of primitives
			// Store the actual primitive type in the second element of the Type array.
			s.Type = spec.StringOrArray([]string{"array", s.Type[0]})
		}
		logger.Tracef(nil, "REMAP SCHEMA (Type is now %s)\n", s.Type)
	}

	if len(s.Format) > 0 {
		s.Type[len(s.Type)-1] = s.Format
	}

	id := TitleToKebab(s.Title)

	if len(fqNS) == 0 && id == "" {
		logger.Errorf(nil, "Error: %s %s references a model definition that does not have a title member.", strings.ToUpper(method.Method), method.Path)
		os.Exit(1)
	}

	if len(fqNS) > 0 && s.Type.Contains("array") {
		id = ""
	}

	if strings.ToLower(s.Type[0]) == "array" {
		fqNSlen := len(fqNS)
		if fqNSlen > 0 {
			fqNS = append(fqNS[0:fqNSlen-1], fqNS[fqNSlen-1]+"[]")
		}
	}

	//myFQNS := append([]string{}, fqNS...)
	myFQNS := fqNS
	var chopped bool

	if len(id) == 0 && len(myFQNS) > 0 {
		id = myFQNS[len(myFQNS)-1]
		myFQNS = append([]string{}, myFQNS[0:len(myFQNS)-1]...)
		chopped = true
	}

	resourceFQNS := myFQNS
	// If we are dealing with an object, then adjust the resource FQNS and id
	// so that the last element of the FQNS is chopped off and used as the ID
	if s.Type.Contains("object") {
		if len(resourceFQNS) > 0 {
			id = resourceFQNS[len(resourceFQNS)-1]
			resourceFQNS = resourceFQNS[:len(resourceFQNS)-1]
		}
	}

	// If there is no description... the case where we have an array of objects. See issue/11
	var description string
	if original_s.Description != "" {
		description = string(github_flavored_markdown.Markdown([]byte(original_s.Description)))
	} else {
		description = original_s.Title
	}

	logger.Tracef(nil, "Create resource %s\n", id)
	r := &Resource{
		ID:          id,
		Title:       s.Title,
		Description: description,
		Type:        s.Type,
		Properties:  make(map[string]*Resource),
		FQNS:        resourceFQNS,
	}

	if s.Example != nil {
		example, err := json.MarshalIndent(&s.Example, "", "    ")
		if err != nil {
			logger.Errorf(nil, "Error encoding example json: %s", err)
		}
		r.Example = string(example)
	}

	if len(s.Enum) > 0 {
		for _, e := range s.Enum {
			r.Enum = append(r.Enum, fmt.Sprintf("%s", e))
		}
	}

<<<<<<< HEAD
	r.ReadOnly = s.ReadOnly
	if ops, ok := original_s.Extensions["x-excludeFromOperations"].([]interface{}); ok {
		// Mark resource property as being excluded from operations with this name.
		// This filtering only takes effect in a request body, just like readOnly.
		for _, op := range ops {
			if c, ok := op.(string); ok {
				r.ExcludeFromOperations = append(r.ExcludeFromOperations, c)
			}
		}
	}
=======
	r.ReadOnly = original_s.ReadOnly
>>>>>>> 469bd871

	required := make(map[string]bool)
	json_representation := make(map[string]interface{})

	logger.Tracef(nil, "Call compileproperties...\n")
	c.compileproperties(s, r, method, id, required, json_representation, myFQNS, chopped, onlyIsWritable)

	for allof := range s.AllOf {
		c.compileproperties(&s.AllOf[allof], r, method, id, required, json_representation, myFQNS, chopped, onlyIsWritable)
	}

	logger.Tracef(nil, "resourceFromSchema done\n")

	return r, json_representation
}

// -----------------------------------------------------------------------------
// Takes a Schema object and adds properties to the Resource object.
// It uses the 'required' map to set when properties are required and builds a JSON
// representation of the resource.
//
func (c *APISpecification) compileproperties(s *spec.Schema, r *Resource, method *Method, id string, required map[string]bool, json_rep map[string]interface{}, myFQNS []string, chopped bool, onlyIsWritable bool) {

	// First, grab the required members
	for _, n := range s.Required {
		required[n] = true
	}

	// Now process the properties
	for name, property := range s.Properties {
		logger.Tracef(nil, "Process property name '%s'  Type %s\n", name, s.Properties[name].Type)
		newFQNS := append([]string{}, myFQNS...)

		if chopped && len(id) > 0 {
			logger.Tracef(nil, "Append ID onto newFQNZ '%s'", id)
			newFQNS = append(newFQNS, id)
		}

		newFQNS = append(newFQNS, name)

		var json_resource map[string]interface{}
		var resource *Resource

		logger.Tracef(nil, "A call resourceFromSchema for property %s\n", name)
		resource, json_resource = c.resourceFromSchema(&property, method, newFQNS, onlyIsWritable)

		skip := onlyIsWritable && resource.ReadOnly
		if !skip && resource.ExcludeFromOperations != nil {
			for _, opname := range resource.ExcludeFromOperations {
				if opname == method.OperationName {
					skip = true
					break
				}
			}
		}
		if skip {
			continue
		}

		r.Properties[name] = resource
		json_rep[name] = json_resource

		if _, ok := required[name]; ok {
			r.Properties[name].Required = true
		}
		logger.Tracef(nil, "resource property %s type: %s\n", name, r.Properties[name].Type[0])

		if strings.ToLower(r.Properties[name].Type[0]) != "object" {
			// Arrays of objects need to be handled as a special case
			if strings.ToLower(r.Properties[name].Type[0]) == "array" {
				logger.Tracef(nil, "Processing an array property %s", name)
				if property.Items != nil {
					if property.Items.Schema != nil {
						// Some outputs (example schema, member description) are generated differently
						// if the array member references an object or a primitive type
						r.Properties[name].Description = property.Description

						// If here, we have no json_resource returned from resourceFromSchema, then the property
						// is an array of primitive, so construct either an array of string or array of object
						// as appropriate.
						if len(json_resource) > 0 {
							var array_obj []map[string]interface{}
							array_obj = append(array_obj, json_resource)
							json_rep[name] = array_obj
						} else {
							var array_obj []string
							// We stored the real type of the primitive in Type array index 1 (see the note in
							// resourceFromSchema).
							array_obj = append(array_obj, r.Properties[name].Type[1])
							json_rep[name] = array_obj
						}
					} else { // array and property.Items.Schema is NIL
						var array_obj []map[string]interface{}
						array_obj = append(array_obj, json_resource)
						json_rep[name] = array_obj
					}
				} else { // array and Items are nil
					var array_obj []map[string]interface{}
					array_obj = append(array_obj, json_resource)
					json_rep[name] = array_obj
				}
			} else {
				// We're NOT an array (or object, so a primitive)
				json_rep[name] = r.Properties[name].Type[0]
			}
		} else {
			// We're an object
			json_rep[name] = json_resource
		}
	}
}

// -----------------------------------------------------------------------------

func TitleToKebab(s string) string {
	s = strings.ToLower(s)
	s = strings.Replace(s, " ", "-", -1)
	return s
}

// -----------------------------------------------------------------------------

func CamelToKebab(s string) string {
	s = snaker.CamelToSnake(s)
	s = strings.Replace(s, "_", "-", -1)
	return s
}

// -----------------------------------------------------------------------------

func loadSpec(url string) (*loads.Document, error) {
	document, err := loads.Spec(url)
	if err != nil {
		return nil, err
	}

	err = spec.ExpandSpec(document.Spec())
	if err != nil {
		return nil, err
	}

	return document, nil
}

// -----------------------------------------------------------------------------<|MERGE_RESOLUTION|>--- conflicted
+++ resolved
@@ -821,8 +821,7 @@
 		}
 	}
 
-<<<<<<< HEAD
-	r.ReadOnly = s.ReadOnly
+	r.ReadOnly = original_s.ReadOnly
 	if ops, ok := original_s.Extensions["x-excludeFromOperations"].([]interface{}); ok {
 		// Mark resource property as being excluded from operations with this name.
 		// This filtering only takes effect in a request body, just like readOnly.
@@ -832,9 +831,6 @@
 			}
 		}
 	}
-=======
-	r.ReadOnly = original_s.ReadOnly
->>>>>>> 469bd871
 
 	required := make(map[string]bool)
 	json_representation := make(map[string]interface{})
